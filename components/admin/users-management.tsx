"use client"

import { useState, useEffect } from "react"
import { Card, CardContent, CardDescription, CardHeader, CardTitle } from "@/components/ui/card"
import { Button } from "@/components/ui/button"
import { Input } from "@/components/ui/input"
import { Select, SelectContent, SelectItem, SelectTrigger, SelectValue } from "@/components/ui/select"
import { Badge } from "@/components/ui/badge"
import { Table, TableBody, TableCell, TableHead, TableHeader, TableRow } from "@/components/ui/table"
import { Switch } from "@/components/ui/switch"
import { UserPlus, Search, Trash2, PenBox, BookOpen } from "lucide-react"
import type { Role } from "@/lib/schemas/user"
import type { UserListItem } from "@/types/user"
import Link from "next/link"
import { BulkUserUpload } from "@/components/admin/bulk-user-upload"
import { CourseEnrollmentDialog } from "@/components/admin/course-enrollment-dialog"
import { DeleteConfirmDialog } from "@/components/ui/delete-confirm-dialog"
import { toast } from "sonner"

export function UsersManagement() {
  const [searchTerm, setSearchTerm] = useState("")
  const [selectedRole, setSelectedRole] = useState<string>("all")
  const [users, setUsers] = useState<UserListItem[]>([])
  const [loading, setLoading] = useState(true)
  const [enrollmentDialogOpen, setEnrollmentDialogOpen] = useState(false)
  const [selectedUserId, setSelectedUserId] = useState<number | null>(null)
  const [deleteDialogOpen, setDeleteDialogOpen] = useState(false)
  const [userToDelete, setUserToDelete] = useState<UserListItem | null>(null)

  useEffect(() => {
    fetchUsers()
  }, [])

  const fetchUsers = async () => {
    try {
      setLoading(true)
      const response = await fetch("/api/users")
      const data = await response.json()

      if (response.ok) {
        setUsers(data.users || [])
      } else {
        console.error("[v0] Failed to fetch users:", data.error)
        toast.error("Erreur lors du chargement des utilisateurs")
      }
    } catch (error) {
      console.error("[v0] Error fetching users:", error)
      toast.error("Erreur lors du chargement des utilisateurs")
    } finally {
      setLoading(false)
    }
  }

  const filteredUsers = users.filter((user) => {
    const matchesSearch =
      user.name.toLowerCase().includes(searchTerm.toLowerCase()) ||
      user.email.toLowerCase().includes(searchTerm.toLowerCase())
    const matchesRole = selectedRole === "all" || user.role === selectedRole
    return matchesSearch && matchesRole
  })

  const toggleUserStatus = async (userId: number) => {
    const user = users.find((u) => u.id === userId)
    if (!user) return

    try {
      const response = await fetch(`/api/users/${userId}`, {
        method: "PATCH",
        headers: { "Content-Type": "application/json" },
        body: JSON.stringify({ isActive: !user.isActive }),
      })

      if (response.ok) {
        setUsers(users.map((u) => (u.id === userId ? { ...u, isActive: !u.isActive } : u)))
        toast.success(`Utilisateur ${!user.isActive ? 'activé' : 'désactivé'} avec succès`)
      } else {
        const data = await response.json()
        console.error("[v0] Failed to update user:", data.error)
        toast.error("Erreur lors de la mise à jour du statut")
      }
    } catch (error) {
      console.error("[v0] Error updating user:", error)
      toast.error("Erreur lors de la mise à jour du statut")
    }
  }

  const handleDeleteClick = (user: UserListItem) => {
    setUserToDelete(user)
    setDeleteDialogOpen(true)
  }

  const deleteUser = async () => {
    if (!userToDelete) return

    try {
      const response = await fetch(`/api/users/${userToDelete.id}`, {
        method: "DELETE",
      })

      if (response.ok) {
        setUsers(users.filter((u) => u.id !== userToDelete.id))
        toast.success("Utilisateur supprimé avec succès")
        setDeleteDialogOpen(false)
        setUserToDelete(null)
      } else {
        const data = await response.json()
        console.error("[v0] Failed to delete user:", data.error)
        toast.error("Erreur lors de la suppression de l'utilisateur")
      }
    } catch (error) {
      console.error("[v0] Error deleting user:", error)
      toast.error("Erreur lors de la suppression de l'utilisateur")
    }
  }

  const getRoleBadgeVariant = (role: Role) => {
    switch (role) {
      case "ADMIN":
        return "default"
      case "SUB_ADMIN":
        return "default"
      case "TRAINER":
        return "secondary"
      case "STUDENT":
        return "outline"
      default:
        return "outline"
    }
  }

  const getRoleLabel = (role: Role) => {
    switch (role) {
      case "ADMIN":
        return "Administrateur"
      case "SUB_ADMIN":
        return "Sous-administrateur"
      case "TRAINER":
        return "Professeur"
      case "STUDENT":
        return "Étudiant"
      default:
        return role
    }
  }

  const handleManageCourses = (userId: number) => {
    setSelectedUserId(userId)
    setEnrollmentDialogOpen(true)
  }

  return (
    <div className="space-y-6">
      <Card className="border-border bg-card">
        <CardHeader>
          <div className="flex flex-col gap-4">
            <div>
              <CardTitle>Gestion des Utilisateurs</CardTitle>
              <CardDescription>Gérez les comptes étudiants, professeurs et administrateurs</CardDescription>
            </div>
<<<<<<< HEAD
            <div className="flex flex-col sm:flex-row gap-2 place-content-end">
=======
            <div className="flex flex-col sm:flex-row gap-2">
>>>>>>> 7c035e55
              <BulkUserUpload onUploadComplete={fetchUsers} />
              <Link href="/admin/utilisateurs/creer" className="w-full sm:w-auto">
                <Button className="w-full sm:w-auto">
                  <UserPlus className="mr-2 h-4 w-4" />
                  Ajouter un utilisateur
                </Button>
              </Link>
            </div>
          </div>
        </CardHeader>
        <CardContent>
          {/* Filters */}
          <div className="flex flex-col sm:flex-row gap-4 mb-6">
            <div className="flex-1">
              <div className="relative">
                <Search className="absolute left-3 top-3 h-4 w-4 text-muted-foreground" />
                <Input
                  placeholder="Rechercher par nom ou email..."
                  value={searchTerm}
                  onChange={(e) => setSearchTerm(e.target.value)}
                  className="pl-10"
                />
              </div>
            </div>
            <Select value={selectedRole} onValueChange={setSelectedRole}>
              <SelectTrigger className="w-full sm:w-48">
                <SelectValue placeholder="Filtrer par rôle" />
              </SelectTrigger>
              <SelectContent>
                <SelectItem value="all">Tous les rôles</SelectItem>
                <SelectItem value="ADMIN">Administrateurs</SelectItem>
                <SelectItem value="TRAINER">Professeurs</SelectItem>
                <SelectItem value="STUDENT">Étudiants</SelectItem>
              </SelectContent>
            </Select>
          </div>

          {/* Users Table */}
          {loading ? (
            <div className="text-center py-8 text-muted-foreground">Chargement...</div>
          ) : (
            <div className="rounded-md border border-border overflow-hidden">
              <div className="overflow-x-auto">
                <Table>
                  <TableHeader>
                    <TableRow>
                      <TableHead className="min-w-[150px]">Utilisateur</TableHead>
                      <TableHead className="hidden md:table-cell min-w-[200px]">Email</TableHead>
                      <TableHead className="min-w-[120px]">Rôle</TableHead>
                      <TableHead className="hidden lg:table-cell min-w-[100px]">Cours</TableHead>
                      <TableHead className="hidden sm:table-cell min-w-[120px]">Statut</TableHead>
                      <TableHead className="hidden xl:table-cell min-w-[120px]">Date de création</TableHead>
                      <TableHead className="text-right min-w-[100px]">Actions</TableHead>
                    </TableRow>
                  </TableHeader>
                  <TableBody>
                    {filteredUsers.map((user) => (
                      <TableRow key={user.id}>
                        <TableCell className="font-medium">
                          <div className="flex flex-col gap-1">
                            <div className="flex items-center gap-2">
<<<<<<< HEAD
                              <Link 
                                href={`/admin/utilisateurs/${user.id}/details`}
                                className="hover:text-primary hover:underline cursor-pointer"
                              >
                                {user.name}
                              </Link>
=======
                              <span>{user.name}</span>
>>>>>>> 7c035e55
                              <span className={`sm:hidden h-2 w-2 rounded-full ${user.isActive ? 'bg-green-500' : 'bg-gray-400'}`} title={user.isActive ? 'Actif' : 'Inactif'}></span>
                            </div>
                            <span className="text-xs text-muted-foreground md:hidden">{user.email}</span>
                          </div>
                        </TableCell>
                        <TableCell className="hidden md:table-cell">{user.email}</TableCell>
                        <TableCell>
                          <Badge variant={getRoleBadgeVariant(user.role)} className="text-xs whitespace-nowrap">
                            {getRoleLabel(user.role)}
                          </Badge>
                        </TableCell>
                        <TableCell className="hidden lg:table-cell">
                          <Button
                            variant="ghost"
                            size="sm"
                            onClick={() => handleManageCourses(user.id)}
                            className="text-primary hover:text-primary whitespace-nowrap"
                            disabled={!["STUDENT", "TRAINER"].includes(user.role) || user.isActive === false}
                          >
                            <BookOpen className="h-4 w-4 mr-1" />
                            {["STUDENT", "TRAINER"].includes(user.role) ? "Gérer" : "—"}
                          </Button>
                        </TableCell>
                        <TableCell className="hidden sm:table-cell">
                          <div className="flex items-center space-x-2">
                            <Switch checked={user.isActive} onCheckedChange={() => toggleUserStatus(user.id)} />
                            <span className="text-sm text-muted-foreground whitespace-nowrap">{user.isActive ? "Actif" : "Inactif"}</span>
                          </div>
                        </TableCell>
                        <TableCell className="hidden xl:table-cell">{new Date(user.createdAt).toLocaleDateString("fr-FR")}</TableCell>
                        <TableCell className="text-right">
                          <div className="flex items-center justify-end gap-1">
                            <Link href={`/admin/utilisateurs/${user.id}`}>
                              <Button
                                variant="ghost"
                                size="sm"
                                className="text-primary hover:text-primary"
                                title="Modifier"
                              >
                                <PenBox className="h-4 w-4" />
                              </Button>
                            </Link>
                            <Button
                              variant="ghost"
                              size="sm"
                              className="text-destructive hover:text-destructive"
                              onClick={() => handleDeleteClick(user)}
                              title="Supprimer"
                            >
                              <Trash2 className="h-4 w-4" />
                            </Button>
                            <Button
                              variant="ghost"
                              size="sm"
                              onClick={() => handleManageCourses(user.id)}
                              className="lg:hidden text-primary hover:text-primary"
                              disabled={!["STUDENT", "TRAINER"].includes(user.role) || user.isActive === false}
                              title="Gérer les cours"
                            >
                              <BookOpen className="h-4 w-4" />
                            </Button>
                          </div>
                        </TableCell>
                      </TableRow>
                    ))}
                  </TableBody>
                </Table>
              </div>
            </div>
          )}
        </CardContent>
      </Card>

      {/* Course Enrollment Dialog */}
      {selectedUserId && (
        <CourseEnrollmentDialog
          userId={selectedUserId}
          open={enrollmentDialogOpen}
          onOpenChange={setEnrollmentDialogOpen}
          onEnrollmentComplete={fetchUsers}
        />
      )}

      {/* Delete Confirmation Dialog */}
      <DeleteConfirmDialog
        open={deleteDialogOpen}
        onOpenChange={setDeleteDialogOpen}
        onConfirm={deleteUser}
        title="Supprimer l'utilisateur"
        itemName={userToDelete ? `l'utilisateur ${userToDelete.name}` : undefined}
      />
    </div>
  )
}<|MERGE_RESOLUTION|>--- conflicted
+++ resolved
@@ -157,11 +157,7 @@
               <CardTitle>Gestion des Utilisateurs</CardTitle>
               <CardDescription>Gérez les comptes étudiants, professeurs et administrateurs</CardDescription>
             </div>
-<<<<<<< HEAD
             <div className="flex flex-col sm:flex-row gap-2 place-content-end">
-=======
-            <div className="flex flex-col sm:flex-row gap-2">
->>>>>>> 7c035e55
               <BulkUserUpload onUploadComplete={fetchUsers} />
               <Link href="/admin/utilisateurs/creer" className="w-full sm:w-auto">
                 <Button className="w-full sm:w-auto">
@@ -223,16 +219,12 @@
                         <TableCell className="font-medium">
                           <div className="flex flex-col gap-1">
                             <div className="flex items-center gap-2">
-<<<<<<< HEAD
-                              <Link 
+                              <Link
                                 href={`/admin/utilisateurs/${user.id}/details`}
                                 className="hover:text-primary hover:underline cursor-pointer"
                               >
                                 {user.name}
                               </Link>
-=======
-                              <span>{user.name}</span>
->>>>>>> 7c035e55
                               <span className={`sm:hidden h-2 w-2 rounded-full ${user.isActive ? 'bg-green-500' : 'bg-gray-400'}`} title={user.isActive ? 'Actif' : 'Inactif'}></span>
                             </div>
                             <span className="text-xs text-muted-foreground md:hidden">{user.email}</span>
