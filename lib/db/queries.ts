--- conflicted
+++ resolved
@@ -15,25 +15,6 @@
 
 // Re-export all queries from domain-specific files for backward compatibility
 // This file serves as a central index for all database queries
-<<<<<<< HEAD
-import { eq, and, desc, sql } from "drizzle-orm";
-import { db, handleDbError } from "./index";
-import {
-  users,
-  courses,
-  enrollments,
-  domains,
-  chapters,
-  chapterProgress,
-  quizzes,
-  quizAttempts,
-  finalProjects,
-  projectSubmissions,
-  classes,
-  classEnrollments,
-} from "@/drizzle/schema";
-=======
->>>>>>> 0df2235f
 
 // User queries
 export {
@@ -129,26 +110,9 @@
   unmarkChapterComplete,
 } from "./progress-queries";
 
-<<<<<<< HEAD
-// Quiz queries
-export {
-  getQuizById,
-  getQuizzesByChapter,
-  getQuizzesByCourseWithAttempts,
-  createQuiz,
-  updateQuiz,
-  deleteQuiz,
-  getQuizAttemptById,
-  getQuizAttemptsByStudent,
-  getAllQuizAttemptsByStudent,
-  createQuizAttempt,
-  getBestQuizAttempt,
-} from "./quiz-queries";
-=======
 // Note: Quiz functionality has been moved to content_items system
 // Quizzes are now content items with contentType="quiz"
 // Quiz attempts are tracked in content_item_attempts
->>>>>>> 0df2235f
 
 // Project queries
 export {
